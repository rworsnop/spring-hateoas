--- conflicted
+++ resolved
@@ -12,7 +12,6 @@
 
 /**
  * Convenience methods to work with Java bean properties.
- *
  * Created by Dietrich on 11.03.2015.
  */
 public class PropertyUtils {
@@ -34,83 +33,6 @@
 		return propertyValue;
 	}
 
-<<<<<<< HEAD
-    public static Constructor findDefaultCtor(Constructor[] constructors) {
-        // TODO duplicate on HtmlResourceMessageConverter
-        Constructor constructor = null;
-        for (Constructor ctor : constructors) {
-            if (ctor.getParameterTypes().length == 0) {
-                constructor = ctor;
-            }
-        }
-        return constructor;
-    }
-
-    public static Constructor findJsonCreator(Constructor[] constructors, Class creatorAnnotation) {
-        Constructor constructor = null;
-        for (Constructor ctor : constructors) {
-            if (AnnotationUtils.findAnnotation(ctor, creatorAnnotation) != null) {
-                constructor = ctor;
-                break;
-            }
-        }
-        return constructor;
-    }
-
-    // TODO move to PropertyUtil and remove current method for propertyDescriptors, cache search results
-    public static Object getPropertyOrFieldValue(Object currentCallValue, String propertyOrFieldName) {
-        if (currentCallValue == null) {
-            return null;
-        }
-        Object propertyValue = getBeanPropertyValue(currentCallValue, propertyOrFieldName);
-        if (propertyValue == null) {
-            propertyValue = getFieldValue(currentCallValue, propertyOrFieldName);
-        }
-        return propertyValue;
-    }
-
-    public static Object getFieldValue(Object currentCallValue, String fieldName) {
-        try {
-            Class<?> beanType = currentCallValue.getClass();
-            Object propertyValue = null;
-            Field[] fields = beanType.getFields();
-            for (Field field : fields) {
-                if (fieldName.equals(field.getName())) {
-                    propertyValue = field.get(currentCallValue);
-                    break;
-                }
-            }
-            return propertyValue;
-        } catch (Exception e) {
-            throw new RuntimeException("Failed to read field " + fieldName + " from " + currentCallValue.toString(), e);
-        }
-    }
-
-    public static Object getBeanPropertyValue(Object currentCallValue, String paramName) {
-        if (currentCallValue == null) {
-            return null;
-        }
-        try {
-            Object propertyValue = null;
-            BeanInfo info = Introspector.getBeanInfo(currentCallValue.getClass());
-            PropertyDescriptor[] pds = info.getPropertyDescriptors();
-            for (PropertyDescriptor pd : pds) {
-                if (paramName.equals(pd.getName())) {
-                    Method readMethod = pd.getReadMethod();
-                    if (readMethod != null) {
-                        propertyValue = readMethod.invoke(currentCallValue);
-                    }
-                    break;
-                }
-            }
-            return propertyValue;
-        } catch (Exception e) {
-            throw new RuntimeException("Failed to read property " + paramName + " from " + currentCallValue.toString
-                    (), e);
-        }
-    }
-
-=======
 	public static Map<String, PropertyDescriptor> getPropertyDescriptors(Object bean) {
 		try {
 			PropertyDescriptor[] propertyDescriptors = Introspector.getBeanInfo(bean.getClass())
@@ -124,5 +46,79 @@
 			throw new RuntimeException("failed to get property descriptors of bean " + bean, e);
 		}
 	}
->>>>>>> 8ab0d190
+
+	public static Constructor findDefaultCtor(Constructor[] constructors) {
+		// TODO duplicate on HtmlResourceMessageConverter
+		Constructor constructor = null;
+		for (Constructor ctor : constructors) {
+			if (ctor.getParameterTypes().length == 0) {
+				constructor = ctor;
+			}
+		}
+		return constructor;
+	}
+
+	public static Constructor findJsonCreator(Constructor[] constructors, Class creatorAnnotation) {
+		Constructor constructor = null;
+		for (Constructor ctor : constructors) {
+			if (AnnotationUtils.findAnnotation(ctor, creatorAnnotation) != null) {
+				constructor = ctor;
+				break;
+			}
+		}
+		return constructor;
+	}
+
+	// TODO move to PropertyUtil and remove current method for propertyDescriptors, cache search results
+	public static Object getPropertyOrFieldValue(Object currentCallValue, String propertyOrFieldName) {
+		if (currentCallValue == null) {
+			return null;
+		}
+		Object propertyValue = getBeanPropertyValue(currentCallValue, propertyOrFieldName);
+		if (propertyValue == null) {
+			propertyValue = getFieldValue(currentCallValue, propertyOrFieldName);
+		}
+		return propertyValue;
+	}
+
+	public static Object getFieldValue(Object currentCallValue, String fieldName) {
+		try {
+			Class<?> beanType = currentCallValue.getClass();
+			Object propertyValue = null;
+			Field[] fields = beanType.getFields();
+			for (Field field : fields) {
+				if (fieldName.equals(field.getName())) {
+					propertyValue = field.get(currentCallValue);
+					break;
+				}
+			}
+			return propertyValue;
+		} catch (Exception e) {
+			throw new RuntimeException("Failed to read field " + fieldName + " from " + currentCallValue.toString(), e);
+		}
+	}
+
+	public static Object getBeanPropertyValue(Object currentCallValue, String paramName) {
+		if (currentCallValue == null) {
+			return null;
+		}
+		try {
+			Object propertyValue = null;
+			BeanInfo info = Introspector.getBeanInfo(currentCallValue.getClass());
+			PropertyDescriptor[] pds = info.getPropertyDescriptors();
+			for (PropertyDescriptor pd : pds) {
+				if (paramName.equals(pd.getName())) {
+					Method readMethod = pd.getReadMethod();
+					if (readMethod != null) {
+						propertyValue = readMethod.invoke(currentCallValue);
+					}
+					break;
+				}
+			}
+			return propertyValue;
+		} catch (Exception e) {
+			throw new RuntimeException("Failed to read property " + paramName + " from " + currentCallValue.toString
+					(), e);
+		}
+	}
 }